from itertools import product

import numpy as np
from scipy.sparse import (bsr_matrix, coo_matrix, csc_matrix, csr_matrix,
                          dok_matrix, lil_matrix)

from sklearn.cross_validation import train_test_split
from sklearn.utils.testing import assert_array_almost_equal
from sklearn.utils.testing import assert_array_equal
from sklearn.utils.testing import assert_raises
from sklearn.utils.testing import assert_equal
from sklearn.utils.testing import assert_true
from sklearn.utils.testing import assert_warns
from sklearn.utils.testing import ignore_warnings
from sklearn.utils.validation import check_random_state
from sklearn.metrics.pairwise import pairwise_distances
from sklearn import neighbors, datasets

rng = np.random.RandomState(0)
# load and shuffle iris dataset
iris = datasets.load_iris()
perm = rng.permutation(iris.target.size)
iris.data = iris.data[perm]
iris.target = iris.target[perm]

# load and shuffle digits
digits = datasets.load_digits()
perm = rng.permutation(digits.target.size)
digits.data = digits.data[perm]
digits.target = digits.target[perm]

SPARSE_TYPES = (bsr_matrix, coo_matrix, csc_matrix, csr_matrix, dok_matrix,
                lil_matrix)
SPARSE_OR_DENSE = SPARSE_TYPES + (np.asarray,)

ALGORITHMS = ('ball_tree', 'brute', 'kd_tree', 'auto')
P = (1, 2, 3, 4, np.inf)

# Filter deprecation warnings.
neighbors.kneighbors_graph = ignore_warnings(neighbors.kneighbors_graph)
neighbors.radius_neighbors_graph = ignore_warnings(
    neighbors.radius_neighbors_graph)


def _weight_func(dist):
    """ Weight function to replace lambda d: d ** -2.
    The lambda function is not valid because:
    if d==0 then 0^-2 is not valid. """

    # Dist could be multidimensional, flatten it so all values
    # can be looped
    with np.errstate(divide='ignore'):
        retval = 1. / dist
    return retval ** 2


def test_unsupervised_kneighbors(n_samples=20, n_features=5,
                                 n_query_pts=2, n_neighbors=5):
    """Test unsupervised neighbors methods"""
    X = rng.rand(n_samples, n_features)

    test = rng.rand(n_query_pts, n_features)

    for p in P:
        results_nodist = []
        results = []

        for algorithm in ALGORITHMS:
            neigh = neighbors.NearestNeighbors(n_neighbors=n_neighbors,
                                               algorithm=algorithm,
                                               p=p)
            neigh.fit(X)

            results_nodist.append(neigh.kneighbors(test,
                                                   return_distance=False))
            results.append(neigh.kneighbors(test, return_distance=True))

        for i in range(len(results) - 1):
            assert_array_almost_equal(results_nodist[i], results[i][1])
            assert_array_almost_equal(results[i][0], results[i + 1][0])
            assert_array_almost_equal(results[i][1], results[i + 1][1])


def test_unsupervised_inputs():
    """test the types of valid input into NearestNeighbors"""
    X = rng.random_sample((10, 3))

    nbrs_fid = neighbors.NearestNeighbors(n_neighbors=1)
    nbrs_fid.fit(X)

    dist1, ind1 = nbrs_fid.kneighbors(X)

    nbrs = neighbors.NearestNeighbors(n_neighbors=1)

    for input in (nbrs_fid, neighbors.BallTree(X), neighbors.KDTree(X)):
        nbrs.fit(input)
        dist2, ind2 = nbrs.kneighbors(X)

        assert_array_almost_equal(dist1, dist2)
        assert_array_almost_equal(ind1, ind2)


def test_unsupervised_radius_neighbors(n_samples=20, n_features=5,
                                       n_query_pts=2, radius=0.5,
                                       random_state=0):
    """Test unsupervised radius-based query"""
    rng = np.random.RandomState(random_state)

    X = rng.rand(n_samples, n_features)

    test = rng.rand(n_query_pts, n_features)

    for p in P:
        results = []

        for algorithm in ALGORITHMS:
            neigh = neighbors.NearestNeighbors(radius=radius,
                                               algorithm=algorithm,
                                               p=p)
            neigh.fit(X)

            ind1 = neigh.radius_neighbors(test, return_distance=False)

            # sort the results: this is not done automatically for
            # radius searches
            dist, ind = neigh.radius_neighbors(test, return_distance=True)
            for (d, i, i1) in zip(dist, ind, ind1):
                j = d.argsort()
                d[:] = d[j]
                i[:] = i[j]
                i1[:] = i1[j]
            results.append((dist, ind))

            assert_array_almost_equal(np.concatenate(list(ind)),
                                      np.concatenate(list(ind1)))

        for i in range(len(results) - 1):
            assert_array_almost_equal(np.concatenate(list(results[i][0])),
                                      np.concatenate(list(results[i + 1][0]))),
            assert_array_almost_equal(np.concatenate(list(results[i][1])),
                                      np.concatenate(list(results[i + 1][1])))


def test_kneighbors_classifier(n_samples=40,
                               n_features=5,
                               n_test_pts=10,
                               n_neighbors=5,
                               random_state=0):
    """Test k-neighbors classification"""
    rng = np.random.RandomState(random_state)
    X = 2 * rng.rand(n_samples, n_features) - 1
    y = ((X ** 2).sum(axis=1) < .5).astype(np.int)
    y_str = y.astype(str)

    weight_func = _weight_func

    for algorithm in ALGORITHMS:
        for weights in ['uniform', 'distance', weight_func]:
            knn = neighbors.KNeighborsClassifier(n_neighbors=n_neighbors,
                                                 weights=weights,
                                                 algorithm=algorithm)
            knn.fit(X, y)
            epsilon = 1e-5 * (2 * rng.rand(1, n_features) - 1)
            y_pred = knn.predict(X[:n_test_pts] + epsilon)
            assert_array_equal(y_pred, y[:n_test_pts])
            # Test prediction with y_str
            knn.fit(X, y_str)
            y_pred = knn.predict(X[:n_test_pts] + epsilon)
            assert_array_equal(y_pred, y_str[:n_test_pts])


def test_kneighbors_classifier_float_labels(n_samples=40, n_features=5,
                                            n_test_pts=10, n_neighbors=5,
                                            random_state=0):
    """Test k-neighbors classification"""
    rng = np.random.RandomState(random_state)
    X = 2 * rng.rand(n_samples, n_features) - 1
    y = ((X ** 2).sum(axis=1) < .5).astype(np.int)

    knn = neighbors.KNeighborsClassifier(n_neighbors=n_neighbors)
    knn.fit(X, y.astype(np.float))
    epsilon = 1e-5 * (2 * rng.rand(1, n_features) - 1)
    y_pred = knn.predict(X[:n_test_pts] + epsilon)
    assert_array_equal(y_pred, y[:n_test_pts])


def test_kneighbors_classifier_predict_proba():
    """Test KNeighborsClassifier.predict_proba() method"""
    X = np.array([[0, 2, 0],
                  [0, 2, 1],
                  [2, 0, 0],
                  [2, 2, 0],
                  [0, 0, 2],
                  [0, 0, 1]])
    y = np.array([4, 4, 5, 5, 1, 1])
    cls = neighbors.KNeighborsClassifier(n_neighbors=3, p=1)  # cityblock dist
    cls.fit(X, y)
    y_prob = cls.predict_proba(X)
    real_prob = np.array([[0, 2. / 3, 1. / 3],
                          [1. / 3, 2. / 3, 0],
                          [1. / 3, 0, 2. / 3],
                          [0, 1. / 3, 2. / 3],
                          [2. / 3, 1. / 3, 0],
                          [2. / 3, 1. / 3, 0]])
    assert_array_equal(real_prob, y_prob)
    # Check that it also works with non integer labels
    cls.fit(X, y.astype(str))
    y_prob = cls.predict_proba(X)
    assert_array_equal(real_prob, y_prob)
    # Check that it works with weights='distance'
    cls = neighbors.KNeighborsClassifier(
        n_neighbors=2, p=1, weights='distance')
    cls.fit(X, y)
    y_prob = cls.predict_proba(np.array([[0, 2, 0], [2, 2, 2]]))
    real_prob = np.array([[0, 1, 0], [0, 0.4, 0.6]])
    assert_array_almost_equal(real_prob, y_prob)


def test_radius_neighbors_classifier(n_samples=40,
                                     n_features=5,
                                     n_test_pts=10,
                                     radius=0.5,
                                     random_state=0):
    """Test radius-based classification"""
    rng = np.random.RandomState(random_state)
    X = 2 * rng.rand(n_samples, n_features) - 1
    y = ((X ** 2).sum(axis=1) < .5).astype(np.int)
    y_str = y.astype(str)

    weight_func = _weight_func

    for algorithm in ALGORITHMS:
        for weights in ['uniform', 'distance', weight_func]:
            neigh = neighbors.RadiusNeighborsClassifier(radius=radius,
                                                        weights=weights,
                                                        algorithm=algorithm)
            neigh.fit(X, y)
            epsilon = 1e-5 * (2 * rng.rand(1, n_features) - 1)
            y_pred = neigh.predict(X[:n_test_pts] + epsilon)
            assert_array_equal(y_pred, y[:n_test_pts])
            neigh.fit(X, y_str)
            y_pred = neigh.predict(X[:n_test_pts] + epsilon)
            assert_array_equal(y_pred, y_str[:n_test_pts])


def test_radius_neighbors_classifier_when_no_neighbors():
    """ Test radius-based classifier when no neighbors found.
    In this case it should rise an informative exception """

    X = np.array([[1.0, 1.0], [2.0, 2.0]])
    y = np.array([1, 2])
    radius = 0.1

    z1 = np.array([[1.01, 1.01], [2.01, 2.01]])  # no outliers
    z2 = np.array([[1.01, 1.01], [1.4, 1.4]])    # one outlier

    weight_func = _weight_func

    for outlier_label in [0, -1, None]:
        for algorithm in ALGORITHMS:
            for weights in ['uniform', 'distance', weight_func]:
                rnc = neighbors.RadiusNeighborsClassifier
                clf = rnc(radius=radius, weights=weights, algorithm=algorithm,
                          outlier_label=outlier_label)
                clf.fit(X, y)
                assert_array_equal(np.array([1, 2]),
                                   clf.predict(z1))
                if outlier_label is None:
                    assert_raises(ValueError, clf.predict, z2)
                elif False:
                    assert_array_equal(np.array([1, outlier_label]),
                                       clf.predict(z2))


def test_radius_neighbors_classifier_outlier_labeling():
    """ Test radius-based classifier when no neighbors found and outliers
    are labeled. """

    X = np.array([[1.0, 1.0], [2.0, 2.0]])
    y = np.array([1, 2])
    radius = 0.1

    z1 = np.array([[1.01, 1.01], [2.01, 2.01]])  # no outliers
    z2 = np.array([[1.01, 1.01], [1.4, 1.4]])    # one outlier
    correct_labels1 = np.array([1, 2])
    correct_labels2 = np.array([1, -1])

    weight_func = _weight_func

    for algorithm in ALGORITHMS:
        for weights in ['uniform', 'distance', weight_func]:
            clf = neighbors.RadiusNeighborsClassifier(radius=radius,
                                                      weights=weights,
                                                      algorithm=algorithm,
                                                      outlier_label=-1)
            clf.fit(X, y)
            assert_array_equal(correct_labels1, clf.predict(z1))
            assert_array_equal(correct_labels2, clf.predict(z2))


def test_radius_neighbors_classifier_zero_distance():
    """ Test radius-based classifier, when distance to a sample is zero. """

    X = np.array([[1.0, 1.0], [2.0, 2.0]])
    y = np.array([1, 2])
    radius = 0.1

    z1 = np.array([[1.01, 1.01], [2.0, 2.0]])
    correct_labels1 = np.array([1, 2])

    weight_func = _weight_func

    for algorithm in ALGORITHMS:
        for weights in ['uniform', 'distance', weight_func]:
            clf = neighbors.RadiusNeighborsClassifier(radius=radius,
                                                      weights=weights,
                                                      algorithm=algorithm)
            clf.fit(X, y)
            assert_array_equal(correct_labels1, clf.predict(z1))


def test_neighbors_regressors_zero_distance():
    """ Test radius-based regressor, when distance to a sample is zero. """

    X = np.array([[1.0, 1.0], [1.0, 1.0], [2.0, 2.0], [2.5, 2.5]])
    y = np.array([1.0, 1.5, 2.0, 0.0])
    radius = 0.2
    z = np.array([[1.1, 1.1], [2.0, 2.0]])

    rnn_correct_labels = np.array([1.25, 2.0])

    knn_correct_unif = np.array([1.25, 1.0])
    knn_correct_dist = np.array([1.25, 2.0])

    for algorithm in ALGORITHMS:
        # we don't test for weights=_weight_func since user will be expected
        # to handle zero distances themselves in the function.
        for weights in ['uniform', 'distance']:
            rnn = neighbors.RadiusNeighborsRegressor(radius=radius,
                                                     weights=weights,
                                                     algorithm=algorithm)
            rnn.fit(X, y)
            assert_array_almost_equal(rnn_correct_labels, rnn.predict(z))

        for weights, corr_labels in zip(['uniform', 'distance'],
                                        [knn_correct_unif, knn_correct_dist]):
            knn = neighbors.KNeighborsRegressor(n_neighbors=2,
                                                weights=weights,
                                                algorithm=algorithm)
            knn.fit(X, y)
            assert_array_almost_equal(corr_labels, knn.predict(z))


def test_radius_neighbors_boundary_handling():
    """Test whether points lying on boundary are handled consistently

    Also ensures that even with only one query point, an object array
    is returned rather than a 2d array.
    """

    X = np.array([[1.5], [3.0], [3.01]])
    radius = 3.0

    for algorithm in ALGORITHMS:
        nbrs = neighbors.NearestNeighbors(radius=radius,
                                          algorithm=algorithm).fit(X)
        results = nbrs.radius_neighbors([0.0], return_distance=False)
        assert_equal(results.shape, (1,))
        assert_equal(results.dtype, object)
        assert_array_equal(results[0], [0, 1])


def test_RadiusNeighborsClassifier_multioutput():
    """Test k-NN classifier on multioutput data"""
    rng = check_random_state(0)
    n_features = 2
    n_samples = 40
    n_output = 3

    X = rng.rand(n_samples, n_features)
    y = rng.randint(0, 3, (n_samples, n_output))

    X_train, X_test, y_train, y_test = train_test_split(X, y, random_state=0)

    weights = [None, 'uniform', 'distance', _weight_func]

    for algorithm, weights in product(ALGORITHMS, weights):
        # Stack single output prediction
        y_pred_so = []
        for o in range(n_output):
            rnn = neighbors.RadiusNeighborsClassifier(weights=weights,
                                                      algorithm=algorithm)
            rnn.fit(X_train, y_train[:, o])
            y_pred_so.append(rnn.predict(X_test))

        y_pred_so = np.vstack(y_pred_so).T
        assert_equal(y_pred_so.shape, y_test.shape)

        # Multioutput prediction
        rnn_mo = neighbors.RadiusNeighborsClassifier(weights=weights,
                                                     algorithm=algorithm)
        rnn_mo.fit(X_train, y_train)
        y_pred_mo = rnn_mo.predict(X_test)

        assert_equal(y_pred_mo.shape, y_test.shape)
        assert_array_almost_equal(y_pred_mo, y_pred_so)


def test_kneighbors_classifier_sparse(n_samples=40,
                                      n_features=5,
                                      n_test_pts=10,
                                      n_neighbors=5,
                                      random_state=0):
    """Test k-NN classifier on sparse matrices"""
    # Like the above, but with various types of sparse matrices
    rng = np.random.RandomState(random_state)
    X = 2 * rng.rand(n_samples, n_features) - 1
    X *= X > .2
    y = ((X ** 2).sum(axis=1) < .5).astype(np.int)

    for sparsemat in SPARSE_TYPES:
        knn = neighbors.KNeighborsClassifier(n_neighbors=n_neighbors,
                                             algorithm='auto')
        knn.fit(sparsemat(X), y)
        epsilon = 1e-5 * (2 * rng.rand(1, n_features) - 1)
        for sparsev in SPARSE_TYPES + (np.asarray,):
            X_eps = sparsev(X[:n_test_pts] + epsilon)
            y_pred = knn.predict(X_eps)
            assert_array_equal(y_pred, y[:n_test_pts])


def test_KNeighborsClassifier_multioutput():
    """Test k-NN classifier on multioutput data"""
    rng = check_random_state(0)
    n_features = 5
    n_samples = 50
    n_output = 3

    X = rng.rand(n_samples, n_features)
    y = rng.randint(0, 3, (n_samples, n_output))

    X_train, X_test, y_train, y_test = train_test_split(X, y, random_state=0)

    weights = [None, 'uniform', 'distance', _weight_func]

    for algorithm, weights in product(ALGORITHMS, weights):
        # Stack single output prediction
        y_pred_so = []
        y_pred_proba_so = []
        for o in range(n_output):
            knn = neighbors.KNeighborsClassifier(weights=weights,
                                                 algorithm=algorithm)
            knn.fit(X_train, y_train[:, o])
            y_pred_so.append(knn.predict(X_test))
            y_pred_proba_so.append(knn.predict_proba(X_test))

        y_pred_so = np.vstack(y_pred_so).T
        assert_equal(y_pred_so.shape, y_test.shape)
        assert_equal(len(y_pred_proba_so), n_output)

        # Multioutput prediction
        knn_mo = neighbors.KNeighborsClassifier(weights=weights,
                                                algorithm=algorithm)
        knn_mo.fit(X_train, y_train)
        y_pred_mo = knn_mo.predict(X_test)

        assert_equal(y_pred_mo.shape, y_test.shape)
        assert_array_almost_equal(y_pred_mo, y_pred_so)

        # Check proba
        y_pred_proba_mo = knn_mo.predict_proba(X_test)
        assert_equal(len(y_pred_proba_mo), n_output)

        for proba_mo, proba_so in zip(y_pred_proba_mo, y_pred_proba_so):
            assert_array_almost_equal(proba_mo, proba_so)


def test_kneighbors_regressor(n_samples=40,
                              n_features=5,
                              n_test_pts=10,
                              n_neighbors=3,
                              random_state=0):
    """Test k-neighbors regression"""
    rng = np.random.RandomState(random_state)
    X = 2 * rng.rand(n_samples, n_features) - 1
    y = np.sqrt((X ** 2).sum(1))
    y /= y.max()

    y_target = y[:n_test_pts]

    weight_func = _weight_func

    for algorithm in ALGORITHMS:
        for weights in ['uniform', 'distance', weight_func]:
            knn = neighbors.KNeighborsRegressor(n_neighbors=n_neighbors,
                                                weights=weights,
                                                algorithm=algorithm)
            knn.fit(X, y)
            epsilon = 1E-5 * (2 * rng.rand(1, n_features) - 1)
            y_pred = knn.predict(X[:n_test_pts] + epsilon)
            assert_true(np.all(abs(y_pred - y_target) < 0.3))


def test_KNeighborsRegressor_multioutput_uniform_weight():
    """Test k-neighbors in multi-output regression with uniform weight"""
    rng = check_random_state(0)
    n_features = 5
    n_samples = 40
    n_output = 4

    X = rng.rand(n_samples, n_features)
    y = rng.rand(n_samples, n_output)

    X_train, X_test, y_train, y_test = train_test_split(X, y, random_state=0)
    for algorithm, weights in product(ALGORITHMS, [None, 'uniform']):
        knn = neighbors.KNeighborsRegressor(weights=weights,
                                            algorithm=algorithm)
        knn.fit(X_train, y_train)

        neigh_idx = knn.kneighbors(X_test, return_distance=False)
        y_pred_idx = np.array([np.mean(y_train[idx], axis=0)
                               for idx in neigh_idx])

        y_pred = knn.predict(X_test)

        assert_equal(y_pred.shape, y_test.shape)
        assert_equal(y_pred_idx.shape, y_test.shape)
        assert_array_almost_equal(y_pred, y_pred_idx)


def test_kneighbors_regressor_multioutput(n_samples=40,
                                          n_features=5,
                                          n_test_pts=10,
                                          n_neighbors=3,
                                          random_state=0):
    """Test k-neighbors in multi-output regression"""
    rng = np.random.RandomState(random_state)
    X = 2 * rng.rand(n_samples, n_features) - 1
    y = np.sqrt((X ** 2).sum(1))
    y /= y.max()
    y = np.vstack([y, y]).T

    y_target = y[:n_test_pts]

    weights = ['uniform', 'distance', _weight_func]
    for algorithm, weights in product(ALGORITHMS, weights):
        knn = neighbors.KNeighborsRegressor(n_neighbors=n_neighbors,
                                            weights=weights,
                                            algorithm=algorithm)
        knn.fit(X, y)
        epsilon = 1E-5 * (2 * rng.rand(1, n_features) - 1)
        y_pred = knn.predict(X[:n_test_pts] + epsilon)
        assert_equal(y_pred.shape, y_target.shape)

        assert_true(np.all(np.abs(y_pred - y_target) < 0.3))


def test_radius_neighbors_regressor(n_samples=40,
                                    n_features=3,
                                    n_test_pts=10,
                                    radius=0.5,
                                    random_state=0):
    """Test radius-based neighbors regression"""
    rng = np.random.RandomState(random_state)
    X = 2 * rng.rand(n_samples, n_features) - 1
    y = np.sqrt((X ** 2).sum(1))
    y /= y.max()

    y_target = y[:n_test_pts]

    weight_func = _weight_func

    for algorithm in ALGORITHMS:
        for weights in ['uniform', 'distance', weight_func]:
            neigh = neighbors.RadiusNeighborsRegressor(radius=radius,
                                                       weights=weights,
                                                       algorithm=algorithm)
            neigh.fit(X, y)
            epsilon = 1E-5 * (2 * rng.rand(1, n_features) - 1)
            y_pred = neigh.predict(X[:n_test_pts] + epsilon)
            assert_true(np.all(abs(y_pred - y_target) < radius / 2))


def test_RadiusNeighborsRegressor_multioutput_with_uniform_weight():
    """Test radius neighbors in multi-output regression (uniform weight)"""

    rng = check_random_state(0)
    n_features = 5
    n_samples = 40
    n_output = 4

    X = rng.rand(n_samples, n_features)
    y = rng.rand(n_samples, n_output)
    X_train, X_test, y_train, y_test = train_test_split(X, y, random_state=0)

    for algorithm, weights in product(ALGORITHMS, [None, 'uniform']):

        rnn = neighbors. RadiusNeighborsRegressor(weights=weights,
                                                  algorithm=algorithm)
        rnn.fit(X_train, y_train)

        neigh_idx = rnn.radius_neighbors(X_test, return_distance=False)
        y_pred_idx = np.array([np.mean(y_train[idx], axis=0)
                               for idx in neigh_idx])

        y_pred_idx = np.array(y_pred_idx)
        y_pred = rnn.predict(X_test)

        assert_equal(y_pred_idx.shape, y_test.shape)
        assert_equal(y_pred.shape, y_test.shape)
        assert_array_almost_equal(y_pred, y_pred_idx)


def test_RadiusNeighborsRegressor_multioutput(n_samples=40,
                                              n_features=5,
                                              n_test_pts=10,
                                              n_neighbors=3,
                                              random_state=0):
    """Test k-neighbors in multi-output regression with various weight"""
    rng = np.random.RandomState(random_state)
    X = 2 * rng.rand(n_samples, n_features) - 1
    y = np.sqrt((X ** 2).sum(1))
    y /= y.max()
    y = np.vstack([y, y]).T

    y_target = y[:n_test_pts]
    weights = ['uniform', 'distance', _weight_func]

    for algorithm, weights in product(ALGORITHMS, weights):
        rnn = neighbors.RadiusNeighborsRegressor(n_neighbors=n_neighbors,
                                                 weights=weights,
                                                 algorithm=algorithm)
        rnn.fit(X, y)
        epsilon = 1E-5 * (2 * rng.rand(1, n_features) - 1)
        y_pred = rnn.predict(X[:n_test_pts] + epsilon)

        assert_equal(y_pred.shape, y_target.shape)
        assert_true(np.all(np.abs(y_pred - y_target) < 0.3))


def test_kneighbors_regressor_sparse(n_samples=40,
                                     n_features=5,
                                     n_test_pts=10,
                                     n_neighbors=5,
                                     random_state=0):
    """Test radius-based regression on sparse matrices"""
    # Like the above, but with various types of sparse matrices
    rng = np.random.RandomState(random_state)
    X = 2 * rng.rand(n_samples, n_features) - 1
    y = ((X ** 2).sum(axis=1) < .25).astype(np.int)

    for sparsemat in SPARSE_TYPES:
        knn = neighbors.KNeighborsRegressor(n_neighbors=n_neighbors,
                                            algorithm='auto')
        knn.fit(sparsemat(X), y)
        for sparsev in SPARSE_OR_DENSE:
            X2 = sparsev(X)
            assert_true(np.mean(knn.predict(X2).round() == y) > 0.95)


def test_neighbors_iris():
    """Sanity checks on the iris dataset

    Puts three points of each label in the plane and performs a
    nearest neighbor query on points near the decision boundary.
    """

    for algorithm in ALGORITHMS:
        clf = neighbors.KNeighborsClassifier(n_neighbors=1,
                                             algorithm=algorithm)
        clf.fit(iris.data, iris.target)
        assert_array_equal(clf.predict(iris.data), iris.target)

        clf.set_params(n_neighbors=9, algorithm=algorithm)
        clf.fit(iris.data, iris.target)
        assert_true(np.mean(clf.predict(iris.data) == iris.target) > 0.95)

        rgs = neighbors.KNeighborsRegressor(n_neighbors=5, algorithm=algorithm)
        rgs.fit(iris.data, iris.target)
        assert_true(np.mean(rgs.predict(iris.data).round() == iris.target)
                    > 0.95)


def test_neighbors_digits():
    """Sanity check on the digits dataset

    the 'brute' algorithm has been observed to fail if the input
    dtype is uint8 due to overflow in distance calculations.
    """

    X = digits.data.astype('uint8')
    Y = digits.target
    (n_samples, n_features) = X.shape
    train_test_boundary = int(n_samples * 0.8)
    train = np.arange(0, train_test_boundary)
    test = np.arange(train_test_boundary, n_samples)
    (X_train, Y_train, X_test, Y_test) = X[train], Y[train], X[test], Y[test]

    clf = neighbors.KNeighborsClassifier(n_neighbors=1, algorithm='brute')
    score_uint8 = clf.fit(X_train, Y_train).score(X_test, Y_test)
    score_float = clf.fit(X_train.astype(float), Y_train).score(
        X_test.astype(float), Y_test)
    assert_equal(score_uint8, score_float)


def test_kneighbors_graph():
    """Test kneighbors_graph to build the k-Nearest Neighbor graph."""
    X = np.array([[0, 1], [1.01, 1.], [2, 0]])

    # n_neighbors = 1
    A = neighbors.kneighbors_graph(X, 1, mode='connectivity')
    assert_array_equal(A.toarray(), np.eye(A.shape[0]))

    A = neighbors.kneighbors_graph(X, 1, mode='distance')
    assert_array_almost_equal(
        A.toarray(),
        [[0.00, 1.01, 0.],
         [1.01, 0., 0.],
         [0.00, 1.40716026, 0.]])

    # n_neighbors = 2
    A = neighbors.kneighbors_graph(X, 2, mode='connectivity')
    assert_array_equal(
        A.toarray(),
        [[1., 1., 0.],
         [1., 1., 0.],
         [0., 1., 1.]])

    A = neighbors.kneighbors_graph(X, 2, mode='distance')
    assert_array_almost_equal(
        A.toarray(),
        [[0., 1.01, 2.23606798],
         [1.01, 0., 1.40716026],
         [2.23606798, 1.40716026, 0.]])

    # n_neighbors = 3
    A = neighbors.kneighbors_graph(X, 3, mode='connectivity')
    assert_array_almost_equal(
        A.toarray(),
        [[1, 1, 1], [1, 1, 1], [1, 1, 1]])


def test_kneighbors_graph_sparse(seed=36):
    """Test kneighbors_graph to build the k-Nearest Neighbor graph
    for sparse input."""
    rng = np.random.RandomState(seed)
    X = rng.randn(10, 10)
    Xcsr = csr_matrix(X)

    for n_neighbors in [1, 2, 3]:
        for mode in ["connectivity", "distance"]:
            assert_array_almost_equal(
                neighbors.kneighbors_graph(X,
                                           n_neighbors,
                                           mode=mode).toarray(),
                neighbors.kneighbors_graph(Xcsr,
                                           n_neighbors,
                                           mode=mode).toarray())


def test_radius_neighbors_graph():
    """Test radius_neighbors_graph to build the Nearest Neighbor graph."""
    X = np.array([[0, 1], [1.01, 1.], [2, 0]])

    A = neighbors.radius_neighbors_graph(X, 1.5, mode='connectivity')
    assert_array_equal(
        A.toarray(),
        [[1., 1., 0.],
         [1., 1., 1.],
         [0., 1., 1.]])

    A = neighbors.radius_neighbors_graph(X, 1.5, mode='distance')
    assert_array_almost_equal(
        A.toarray(),
        [[0., 1.01, 0.],
         [1.01, 0., 1.40716026],
         [0., 1.40716026, 0.]])


def test_radius_neighbors_graph_sparse(seed=36):
    """Test radius_neighbors_graph to build the Nearest Neighbor graph
    for sparse input."""
    rng = np.random.RandomState(seed)
    X = rng.randn(10, 10)
    Xcsr = csr_matrix(X)

    for n_neighbors in [1, 2, 3]:
        for mode in ["connectivity", "distance"]:
            assert_array_almost_equal(
                neighbors.radius_neighbors_graph(X,
                                                 n_neighbors,
                                                 mode=mode).toarray(),
                neighbors.radius_neighbors_graph(Xcsr,
                                                 n_neighbors,
                                                 mode=mode).toarray())


def test_neighbors_badargs():
    """Test bad argument values: these should all raise ValueErrors"""
    assert_raises(ValueError,
                  neighbors.NearestNeighbors,
                  algorithm='blah')

    X = rng.random_sample((10, 2))
    Xsparse = csr_matrix(X)
    y = np.ones(10)

    for cls in (neighbors.KNeighborsClassifier,
                neighbors.RadiusNeighborsClassifier,
                neighbors.KNeighborsRegressor,
                neighbors.RadiusNeighborsRegressor):
        assert_raises(ValueError,
                      cls,
                      weights='blah')
        assert_raises(ValueError,
                      cls, p=-1)
        assert_raises(ValueError,
                      cls, algorithm='blah')
        nbrs = cls(algorithm='ball_tree', metric='haversine')
        assert_raises(ValueError,
                      nbrs.predict,
                      X)
        assert_raises(ValueError,
                      ignore_warnings(nbrs.fit),
                      Xsparse, y)
        nbrs = cls()
        assert_raises(ValueError,
                      nbrs.fit,
                      np.ones((0, 2)), np.ones(0))
        assert_raises(ValueError,
                      nbrs.fit,
                      X[:, :, None], y)
        nbrs.fit(X, y)
        assert_raises(ValueError,
                      nbrs.predict,
                      [])

    nbrs = neighbors.NearestNeighbors().fit(X)

    assert_raises(ValueError,
                  nbrs.kneighbors_graph,
                  X, mode='blah')
    assert_raises(ValueError,
                  nbrs.radius_neighbors_graph,
                  X, mode='blah')


def test_neighbors_metrics(n_samples=20, n_features=3,
                           n_query_pts=2, n_neighbors=5):
    """Test computing the neighbors for various metrics"""
    # create a symmetric matrix
    V = rng.rand(n_features, n_features)
    VI = np.dot(V, V.T)

    metrics = [('euclidean', {}),
               ('manhattan', {}),
               ('minkowski', dict(p=1)),
               ('minkowski', dict(p=2)),
               ('minkowski', dict(p=3)),
               ('minkowski', dict(p=np.inf)),
               ('chebyshev', {}),
               ('seuclidean', dict(V=rng.rand(n_features))),
               ('wminkowski', dict(p=3, w=rng.rand(n_features))),
               ('mahalanobis', dict(VI=VI))]
    algorithms = ['brute', 'ball_tree', 'kd_tree']
    X = rng.rand(n_samples, n_features)

    test = rng.rand(n_query_pts, n_features)

    for metric, metric_params in metrics:
        results = []
        p = metric_params.pop('p', 2)
        for algorithm in algorithms:
            # KD tree doesn't support all metrics
            if (algorithm == 'kd_tree' and
                    metric not in neighbors.KDTree.valid_metrics):
                assert_raises(ValueError,
                              neighbors.NearestNeighbors,
                              algorithm=algorithm,
                              metric=metric, metric_params=metric_params)
                continue

            neigh = neighbors.NearestNeighbors(n_neighbors=n_neighbors,
                                               algorithm=algorithm,
                                               metric=metric, p=p,
                                               metric_params=metric_params)
            neigh.fit(X)
            results.append(neigh.kneighbors(test, return_distance=True))

        assert_array_almost_equal(results[0][0], results[1][0])
        assert_array_almost_equal(results[0][1], results[1][1])


def test_callable_metric():
    metric = lambda x1, x2: np.sqrt(np.sum(x1 ** 2 + x2 ** 2))

    X = np.random.RandomState(42).rand(20, 2)
    nbrs1 = neighbors.NearestNeighbors(3, algorithm='auto', metric=metric)
    nbrs2 = neighbors.NearestNeighbors(3, algorithm='brute', metric=metric)

    nbrs1.fit(X)
    nbrs2.fit(X)

    dist1, ind1 = nbrs1.kneighbors(X)
    dist2, ind2 = nbrs2.kneighbors(X)

    assert_array_almost_equal(dist1, dist2)


def test_metric_params_interface():
    assert_warns(DeprecationWarning, neighbors.KNeighborsClassifier,
                 metric='wminkowski', w=np.ones(10))
    assert_warns(SyntaxWarning, neighbors.KNeighborsClassifier,
                 metric_params={'p': 3})


<<<<<<< HEAD
=======
def test_predict_sparse_ball_kd_tree():
    rng = np.random.RandomState(0)
    X = rng.rand(5, 5)
    y = rng.randint(0, 2, 5)
    nbrs1 = neighbors.KNeighborsClassifier(1, algorithm='kd_tree')
    nbrs2 = neighbors.KNeighborsRegressor(1, algorithm='ball_tree')
    for model in [nbrs1, nbrs2]:
        model.fit(X, y)
        assert_raises(ValueError, model.predict, csr_matrix(X))


def test_non_euclidean_kneighbors():
    rng = np.random.RandomState(0)
    X = rng.rand(5, 5)

    # Find a reasonable radius.
    dist_array = pairwise_distances(X).flatten()
    np.sort(dist_array)
    radius = dist_array[15]

    # Test kneighbors_graph
    for metric in ['manhattan', 'chebyshev']:
        nbrs_graph = neighbors.kneighbors_graph(
            X, 3, metric=metric).toarray()
        nbrs1 = neighbors.NearestNeighbors(3, metric=metric).fit(X)
        assert_array_equal(nbrs_graph, nbrs1.kneighbors_graph(X).toarray())

    # Test radiusneighbors_graph
    for metric in ['manhattan', 'chebyshev']:
        nbrs_graph = neighbors.radius_neighbors_graph(
            X, radius, metric=metric).toarray()
        nbrs1 = neighbors.NearestNeighbors(metric=metric, radius=radius).fit(X)
        assert_array_equal(nbrs_graph,
                           nbrs1.radius_neighbors_graph(X).toarray())

    # Raise error when wrong parameters are supplied,
    X_nbrs = neighbors.NearestNeighbors(3, metric='manhattan')
    X_nbrs.fit(X)
    assert_raises(ValueError, neighbors.kneighbors_graph, X_nbrs, 3,
                  metric='euclidean')
    X_nbrs = neighbors.NearestNeighbors(radius=radius, metric='manhattan')
    X_nbrs.fit(X)
    assert_raises(ValueError, neighbors.radius_neighbors_graph, X_nbrs,
                  radius, metric='euclidean')


def check_object_arrays(nparray, list_check):
    for ind, ele in enumerate(nparray):
        assert_array_equal(ele, list_check[ind])


def test_k_and_radius_neighbors_train_is_not_query():
    """Test kneighbors et.al when query is not training data"""

    for algorithm in ALGORITHMS:

        nn = neighbors.NearestNeighbors(n_neighbors=1, algorithm=algorithm)

        X = [[0], [1]]
        nn.fit(X)
        test_data = [[2], [1]]

        # Test neighbors.
        dist, ind = nn.kneighbors(test_data)
        assert_array_equal(dist, [[1], [0]])
        assert_array_equal(ind, [[1], [1]])
        dist, ind = nn.radius_neighbors([[2], [1]], radius=1.5)
        check_object_arrays(dist, [[1], [1, 0]])
        check_object_arrays(ind, [[1], [0, 1]])

        # Test the graph variants.
        assert_array_equal(
            nn.kneighbors_graph(test_data).A, [[0., 1.], [0., 1.]])
        assert_array_equal(
            nn.kneighbors_graph([[2], [1]], mode='distance').A,
            np.array([[0., 1.], [0., 0.]]))
        rng = nn.radius_neighbors_graph([[2], [1]], radius=1.5)
        assert_array_equal(rng.A, [[0, 1], [1, 1]])


def test_k_and_radius_neighbors_X_None():
    """Test kneighbors et.al when query is None"""
    for algorithm in ALGORITHMS:

        nn = neighbors.NearestNeighbors(n_neighbors=1, algorithm=algorithm)

        X = [[0], [1]]
        nn.fit(X)

        dist, ind = nn.kneighbors()
        assert_array_equal(dist, [[1], [1]])
        assert_array_equal(ind, [[1], [0]])
        dist, ind = nn.radius_neighbors(None, radius=1.5)
        check_object_arrays(dist, [[1], [1]])
        check_object_arrays(ind, [[1], [0]])

        # Test the graph variants.
        rng = nn.radius_neighbors_graph(None, radius=1.5)
        kng = nn.kneighbors_graph(None)
        for graph in [rng, kng]:
            assert_array_equal(rng.A, [[0, 1], [1, 0]])
            assert_array_equal(rng.data, [1, 1])
            assert_array_equal(rng.indices, [1, 0])

        X = [[0, 1], [0, 1], [1, 1]]
        nn = neighbors.NearestNeighbors(n_neighbors=2, algorithm=algorithm)
        nn.fit(X)
        assert_array_equal(
            nn.kneighbors_graph().A,
            np.array([[0., 1., 1.], [1., 0., 1.], [1., 1., 0]]))


def test_k_and_radius_neighbors_duplicates():
    """Test behavior of kneighbors when duplicates are present in query"""

    for algorithm in ALGORITHMS:
        nn = neighbors.NearestNeighbors(n_neighbors=1, algorithm=algorithm)
        nn.fit([[0], [1]])

        # Do not do anything special to duplicates.
        kng = nn.kneighbors_graph([[0], [1]], mode='distance')
        assert_array_equal(
            kng.A,
            np.array([[0., 0.], [0., 0.]]))
        assert_array_equal(kng.data, [0., 0.])
        assert_array_equal(kng.indices, [0, 1])

        dist, ind = nn.radius_neighbors([[0], [1]], radius=1.5)
        check_object_arrays(dist, [[0, 1], [1, 0]])
        check_object_arrays(ind, [[0, 1], [0, 1]])

        rng = nn.radius_neighbors_graph([[0], [1]], radius=1.5)
        assert_array_equal(rng.A, np.ones((2, 2)))

        rng = nn.radius_neighbors_graph([[0], [1]], radius=1.5,
                                        mode='distance')
        assert_array_equal(rng.A, [[0, 1], [1, 0]])
        assert_array_equal(rng.indices, [0, 1, 0, 1])
        assert_array_equal(rng.data, [0, 1, 1, 0])

        # Mask the first duplicates when n_duplicates > n_neighbors.
        X = np.ones((3, 1))
        nn = neighbors.NearestNeighbors(n_neighbors=1)
        nn.fit(X)
        dist, ind = nn.kneighbors()
        assert_array_equal(dist, np.zeros((3, 1)))
        assert_array_equal(ind, [[1], [0], [1]])

        # Test that zeros are explicitly marked in kneighbors_graph.
        kng = nn.kneighbors_graph(mode='distance')
        assert_array_equal(
            kng.A, np.zeros((3, 3)))
        assert_array_equal(kng.data, np.zeros(3))
        assert_array_equal(kng.indices, [1., 0., 1.])
        assert_array_equal(
            nn.kneighbors_graph().A,
            np.array([[0., 1., 0.], [1., 0., 0.], [0., 1., 0.]]))


def test_include_self_neighbors_graph():
    """Test include_self parameter in neighbors_graph"""
    X = [[2, 3], [4, 5]]
    kng = neighbors.kneighbors_graph(X, 1, include_self=True).A
    kng_not_self = neighbors.kneighbors_graph(X, 1, include_self=False).A
    assert_array_equal(kng, [[1., 0.], [0., 1.]])
    assert_array_equal(kng_not_self, [[0., 1.], [1., 0.]])

    rng = neighbors.radius_neighbors_graph(X, 5.0, include_self=True).A
    rng_not_self = neighbors.radius_neighbors_graph(
        X, 5.0, include_self=False).A
    assert_array_equal(rng, [[1., 1.], [1., 1.]])
    assert_array_equal(rng_not_self, [[0., 1.], [1., 0.]])


>>>>>>> 09dc09a1
if __name__ == '__main__':
    import nose
    nose.runmodule()<|MERGE_RESOLUTION|>--- conflicted
+++ resolved
@@ -914,8 +914,6 @@
                  metric_params={'p': 3})
 
 
-<<<<<<< HEAD
-=======
 def test_predict_sparse_ball_kd_tree():
     rng = np.random.RandomState(0)
     X = rng.rand(5, 5)
@@ -1090,7 +1088,6 @@
     assert_array_equal(rng_not_self, [[0., 1.], [1., 0.]])
 
 
->>>>>>> 09dc09a1
 if __name__ == '__main__':
     import nose
     nose.runmodule()